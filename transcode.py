--- conflicted
+++ resolved
@@ -9,11 +9,8 @@
 import signal
 import subprocess
 import sys
-<<<<<<< HEAD
 from typing import Any, Callable
-=======
 import logging
->>>>>>> cc9684ee
 
 import mutagen.flac
 
