--- conflicted
+++ resolved
@@ -1,11 +1,8 @@
 #!/usr/bin/env python
 import os
 import re
-<<<<<<< HEAD
+import sys
 import errno
-=======
-import sys
->>>>>>> 0689f9da
 import pipes
 import shlex
 import shutil
